--- conflicted
+++ resolved
@@ -22,11 +22,7 @@
 
 ```bash
 cd goa.design;
-<<<<<<< HEAD
-docker run --name goadocs --volume .:/go/src/app -p 1313:1313 -e BIND=0.0.0.0 -it golang:1.21.2 bash;
-=======
-docker run --name goadocs --volume .:/go/src/app -p 1313:1313 -it golang:1.24.2 bash;
->>>>>>> 57a92f24
+docker run --name goadocs --volume .:/go/src/app -p 1313:1313 -e BIND=0.0.0.0 -it golang:1.24.2 bash;
 # in the container:
 curl -fsSL https://deb.nodesource.com/setup_22.x | bash -;
 apt install -y nodejs;
