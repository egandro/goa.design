+++
date = "2016-04-17T11:01:06-05:00"
title = "goa のリクエストコンテキスト"
weight = 3

[menu.main]
name = "リクエストコンテキスト"
parent = "implement"
+++

<<<<<<< HEAD
## Overview

The request context is the data structure provided to all goa controller action methods as first
parameter. It leverages the [work done](https://blog.golang.org/context) by the Go team around
passing contexts across interface boundaries by wrapping the
[context.Context](https://godoc.org/golang.org/x/net/context#Context) interface in a generated
struct.

goa leverages code generation to define *action specific* fields that provide access to the request
state using "typed" methods. So for example if a path parameter called `ID` is defined in the design
as being of type `Integer` the corresponding controller action method accepts a context data
structure which exposes a field named `ID` of type `int`. The same goes for the request payload so
that accessing the `Payload` field of an action context returns a data structure that is specific to
that action as described in the design. This alleviates the need for reflection or otherwise
"binding" the context to a struct.

This also applies to writing responses: while the underlying http ResponseWriter is available to
write the response, the action context also provides action specific methods for writing the
responses described in the design. These generated methods take care of writing the correct status
code and content-type header for example. They also make it possible to specify the response body
using custom data structures generated from the media type described in the design.

## Context Functions

The goa package exposes a set of functions all prefixed with `Context` that can be used to extract
data stored in the request context. For example
[ContextResponse](http://goa.design/reference/goa/#func-contextresponse-a-name-goa-responsedata-contextresponse-a)
extracts the response data from the given context. These functions are mainly useful to code that does not
have access to the generated data structures but merely to the raw `context.Context` value such as
middleware.

The goa package also exposes functions prefixed with `With` that accept a context and return a new
context that embeds the additional data provided to the function, for example
[WithLogger](http://goa.design/reference/goa/#func-withlogger-a-name-goa-withlogger-a) sets the
logger in the returned context.

## Setting Deadlines

As mentioned earlier each controller action context wraps a golang package context. This means that
deadlines and cancelation signals are available to all action implementations. The built-in
[Timeout](http://goa.design/reference/goa/middleware.html#func-timeout-a-name-middleware-timeout-a)
middleware takes advantage of this ability to let services or controllers define a timeout value
for all requests.
=======
## 概要

リクエストコンテキストは、goa のすべてのコントローラーのアクションメソッドに第1のパラメータとして提供されるデータ構造です。
これは、生成された構造体に [context.Context](https://godoc.org/golang.org/x/net/context#Context) インターフェースをラップすることで、インタフェース境界を越えてコンテキストを渡すという Go チームが行った[仕事](https://blog.golang.org/context)を活用しています。

goaは、コード生成を活用して、"型付き"メソッドを使用してリクエスト状態にアクセスを提供する *アクション固有の* フィールドを定義します。
たとえば、`ID` というパス・パラメータがデザインで `Integer` 型として定義されている場合、対応するコントローラのアクションメソッドは `int` 型の `ID` という名前のフィールドを公開するコンテキストデータ構造を受け取ります。
リクエスト・ペイロードについても同様であるため、アクションコンテキストの`Payload` フィールドにアクセスすると、デザインに記述されているアクションに固有のデータ構造が返されます。
これにより、リフレクションやコンテキストを構造体に"バインド"する必要性が緩和されます。

これは、レスポンスを書く場合にも当てはまります。基本的な http ResponseWriter がレスポンスを書くために利用可能である一方、アクションコンテキストは、デザインに記述されたレスポンスを記述するためのアクション固有のメソッドも提供します。
これらの生成されたメソッドは、たとえば、正しいステータスコードと content-type ヘッダーを記述します。
また、デザインに記述されているメディアタイプから生成されたカスタムデータ構造を使用してレスポンスボディを指定することもできます。

## コンテキスト関数


goaパッケージは、リクエストコンテキストに格納されたデータを抽出するために使用できる一連の関数を公開します。
それらはすべて `Context` をプレフィックスとする関数です。
たとえば [ContextResponse](http://goa.design/reference/goa/#func-contextresponse-a-name-goa-responsedata-contextresponse-a) は指定されたコンテキストからレスポンスデータを抽出します。
これらの関数は、生成されたデータ構造にアクセスするのではなく、ミドルウエアのような生の `context.Context` の値にアクセスするコードとして有用です。

goa パッケージは、`With` をプレフィックスとする関数を公開し、コンテキストを受け入れ、関数に提供された追加データを埋め込んだ新しいコンテキストを返します。例えば、[WithLogger](http://goa.design/reference/goa/#func-withlogger-a-name-goa-withlogger-a)はコンテキストにロガーを設定して返します。

## Deadline の設定

前述したように、各コントローラのアクションコンテキストは golang パッケージの context をラップしています。
これは、Deadline とキャンセル信号がすべてのアクション実装で利用可能であることを意味します。
組み込みの [Timeout](https://goa.design/reference/goa/middleware/#func-timeout-a-name-middleware-timeout-a) ミドルウェアは、サービスまたはコントローラがすべてのリクエストに対してタイムアウト値を定義できるようにするこの機能を利用しています。
>>>>>>> 701b9d7f
<|MERGE_RESOLUTION|>--- conflicted
+++ resolved
@@ -8,51 +8,6 @@
 parent = "implement"
 +++
 
-<<<<<<< HEAD
-## Overview
-
-The request context is the data structure provided to all goa controller action methods as first
-parameter. It leverages the [work done](https://blog.golang.org/context) by the Go team around
-passing contexts across interface boundaries by wrapping the
-[context.Context](https://godoc.org/golang.org/x/net/context#Context) interface in a generated
-struct.
-
-goa leverages code generation to define *action specific* fields that provide access to the request
-state using "typed" methods. So for example if a path parameter called `ID` is defined in the design
-as being of type `Integer` the corresponding controller action method accepts a context data
-structure which exposes a field named `ID` of type `int`. The same goes for the request payload so
-that accessing the `Payload` field of an action context returns a data structure that is specific to
-that action as described in the design. This alleviates the need for reflection or otherwise
-"binding" the context to a struct.
-
-This also applies to writing responses: while the underlying http ResponseWriter is available to
-write the response, the action context also provides action specific methods for writing the
-responses described in the design. These generated methods take care of writing the correct status
-code and content-type header for example. They also make it possible to specify the response body
-using custom data structures generated from the media type described in the design.
-
-## Context Functions
-
-The goa package exposes a set of functions all prefixed with `Context` that can be used to extract
-data stored in the request context. For example
-[ContextResponse](http://goa.design/reference/goa/#func-contextresponse-a-name-goa-responsedata-contextresponse-a)
-extracts the response data from the given context. These functions are mainly useful to code that does not
-have access to the generated data structures but merely to the raw `context.Context` value such as
-middleware.
-
-The goa package also exposes functions prefixed with `With` that accept a context and return a new
-context that embeds the additional data provided to the function, for example
-[WithLogger](http://goa.design/reference/goa/#func-withlogger-a-name-goa-withlogger-a) sets the
-logger in the returned context.
-
-## Setting Deadlines
-
-As mentioned earlier each controller action context wraps a golang package context. This means that
-deadlines and cancelation signals are available to all action implementations. The built-in
-[Timeout](http://goa.design/reference/goa/middleware.html#func-timeout-a-name-middleware-timeout-a)
-middleware takes advantage of this ability to let services or controllers define a timeout value
-for all requests.
-=======
 ## 概要
 
 リクエストコンテキストは、goa のすべてのコントローラーのアクションメソッドに第1のパラメータとして提供されるデータ構造です。
@@ -81,5 +36,4 @@
 
 前述したように、各コントローラのアクションコンテキストは golang パッケージの context をラップしています。
 これは、Deadline とキャンセル信号がすべてのアクション実装で利用可能であることを意味します。
-組み込みの [Timeout](https://goa.design/reference/goa/middleware/#func-timeout-a-name-middleware-timeout-a) ミドルウェアは、サービスまたはコントローラがすべてのリクエストに対してタイムアウト値を定義できるようにするこの機能を利用しています。
->>>>>>> 701b9d7f
+組み込みの [Timeout](https://goa.design/reference/goa/middleware/#func-timeout-a-name-middleware-timeout-a) ミドルウェアは、サービスまたはコントローラがすべてのリクエストに対してタイムアウト値を定義できるようにするこの機能を利用しています。